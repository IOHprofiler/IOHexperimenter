
######################################################################################
# Project settings
######################################################################################

cmake_minimum_required(VERSION 3.6)

enable_language(CXX) # C++

## Current version
set(VERSION_MAJOR 0 CACHE STRING "Major version number" )
set(VERSION_MINOR 0 CACHE STRING "Minor version number" )
set(VERSION_PATCH 0 CACHE STRING "Patch version number" )
mark_as_advanced(VERSION_MAJOR VERSION_MINOR VERSION_PATCH)

# set the project name and version
project(IOHexperimenter VERSION ${VERSION_MAJOR}.${VERSION_MINOR}.${VERSION_PATCH})

# specify the C++ standard
set(CMAKE_CXX_STANDARD 14)
set(CMAKE_CXX_STANDARD_REQUIRED True)

set(EXECUTABLE_OUTPUT_PATH "build/Cpp/")
# specify the CXX FLAGS
set(CMAKE_CXX_FLAGS "-Wall -Wextra -Wpedantic")

<<<<<<< HEAD
if(CMAKE_BUILD_TYPE STREQUAL "Debug")
    option(ENABLE_TESTS "Build tests binaries" ON)
endif()

=======
>>>>>>> 3503778a

######################################################################################
# Gather source files
######################################################################################

# set source file directorys and prepare for adding libraries.
set(PROBLEMS_BBOB_DIR "src/Problems/BBOB")
File(GLOB PROBLEMS_BBOB_SRC "${PROBLEMS_BBOB_DIR}/*.cpp" "${PROBLEMS_BBOB_DIR}/*.hpp"  "${PROBLEMS_BBOB_DIR}/*.h")

set(PROBLEMS_BBOB_COMMON_DIR "src/Problems/BBOB/bbob_common_used_functions")
File(GLOB PROBLEMS_BBOB_COMMON_SRC "${PROBLEMS_BBOB_COMMON_DIR}/*.cpp" "${PROBLEMS_BBOB_COMMON_DIR}/*.hpp" "${PROBLEMS_BBOB_COMMON_DIR}/*.h")

set(PROBLEMS_COMMON_DIR "src/Problems/common_used_functions")
File(GLOB PROBLEMS_COMMON_SRC "${PROBLEMS_COMMON_DIR}/*.cpp" "${PROBLEMS_COMMON_DIR}/*.hpp" "${PROBLEMS_COMMON_DIR}/*.h")

set(PROBLEMS_PBO_DIR "src/Problems/PBO")
File(GLOB PROBLEMS_PBO_SRC "${PROBLEMS_PBO_DIR}/*.cpp" "${PROBLEMS_PBO_DIR}/*.hpp" "${PROBLEMS_PBO_DIR}/*.h")

set(PROBLEMS_WMODEL_DIR "src/Problems/WModel")
File(GLOB PROBLEMS_WMODEL_SRC "${PROBLEMS_WMODEL_DIR}/*.cpp" "${PROBLEMS_WMODEL_DIR}/*.hpp" "${PROBLEMS_WMODEL_DIR}/*.h")

set(SUITES_DIR "src/Suites")
File(GLOB SUITES_SRC "${SUITES_DIR}/*.cpp" "${SUITES_DIR}/*.hpp" "${SUITES_DIR}/*.h")

set(TEMPLATE_DIR "src/Template")
File(GLOB TEMPLATE_SRC "${TEMPLATE_DIR}/*.cpp" "${TEMPLATE_DIR}/*.hpp" "${TEMPLATE_DIR}/*.h")

set(TEMPLATE_EXPERIMENTS_DIR "src/Template/Experiments")
File(GLOB TEMPLATE_EXPERIMENTS_SRC "${TEMPLATE_EXPERIMENTS_DIR}/*.cpp" "${TEMPLATE_EXPERIMENTS_DIR}/*.hpp" "${TEMPLATE_EXPERIMENTS_DIR}/*.h")

set(TEMPLATE_LOGGERS_DIR "src/Template/Loggers")
File(GLOB TEMPLATE_LOGGERS_SRC "${TEMPLATE_LOGGERS_DIR}/*.cpp" "${TEMPLATE_LOGGERS_DIR}/*.hpp" "${TEMPLATE_LOGGERS_DIR}/*.h")

set(IOHEXPERIMENTER_SRC 
  "${PROBLEMS_COMMON_SRC}"
  "${PROBLEMS_BBOB_SRC}"
  "${PROBLEMS_BBOB_COMMON_SRC}"
  "${PROBLEMS_PBO_SRC}"
  "${PROBLEMS_WMODEL_SRC}"
  "${SUITES_SRC}"
  "${TEMPLATE_SRC}"
  "${TEMPLATE_EXPERIMENTS_SRC}"
  "${TEMPLATE_LOGGERS_SRC}"
)

set(IOHEXPERIMENTER_DIR 
  "${PROBLEMS_COMMON_DIR}"
  "${PROBLEMS_BBOB_DIR}"
  "${PROBLEMS_BBOB_COMMON_DIR}"
  "${PROBLEMS_PBO_DIR}"
  "${PROBLEMS_WMODEL_DIR}"
  "${SUITES_DIR}"
  "${TEMPLATE_DIR}"
  "${TEMPLATE_EXPERIMENTS_DIR}"
  "${TEMPLATE_LOGGERS_DIR}"
)


######################################################################################
# Binaries
######################################################################################

# add the binary tree to the search path for include files
# so that we will find header files of IOHexperimenter.
include_directories(${IOHEXPERIMENTER_DIR})

# add the IOH library
add_library(IOH ${IOHEXPERIMENTER_SRC})

# add the executable
add_executable(IOHprofiler_run_experiment build/Cpp/IOHprofiler_run_experiment.cpp)
add_executable(IOHprofiler_run_problem build/Cpp/IOHprofiler_run_problem.cpp)
add_executable(IOHprofiler_run_suite build/Cpp/IOHprofiler_run_suite.cpp)

# link the IOH library to executable files.
target_link_libraries(IOHprofiler_run_experiment IOH)
target_link_libraries(IOHprofiler_run_problem    IOH)
target_link_libraries(IOHprofiler_run_suite      IOH)

<<<<<<< HEAD
if(ENABLE_TESTS)
    enable_testing()
    add_subdirectory(tests)
endif()
=======
>>>>>>> 3503778a

######################################################################################
# Installation
######################################################################################

# install. set name of the installed library as 'IOH'.
install(TARGETS IOH DESTINATION lib)
install(FILES ${IOHEXPERIMENTER_SRC} DESTINATION include)
<|MERGE_RESOLUTION|>--- conflicted
+++ resolved
@@ -24,13 +24,9 @@
 # specify the CXX FLAGS
 set(CMAKE_CXX_FLAGS "-Wall -Wextra -Wpedantic")
 
-<<<<<<< HEAD
 if(CMAKE_BUILD_TYPE STREQUAL "Debug")
     option(ENABLE_TESTS "Build tests binaries" ON)
 endif()
-
-=======
->>>>>>> 3503778a
 
 ######################################################################################
 # Gather source files
@@ -110,13 +106,10 @@
 target_link_libraries(IOHprofiler_run_problem    IOH)
 target_link_libraries(IOHprofiler_run_suite      IOH)
 
-<<<<<<< HEAD
 if(ENABLE_TESTS)
     enable_testing()
     add_subdirectory(tests)
 endif()
-=======
->>>>>>> 3503778a
 
 ######################################################################################
 # Installation
