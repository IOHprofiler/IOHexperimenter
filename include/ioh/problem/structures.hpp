--- conflicted
+++ resolved
@@ -4,21 +4,15 @@
 #include <utility>
 #include <vector>
 
-<<<<<<< HEAD
+#include "ioh/common/log.hpp"
 #include "ioh/common/optimization_type.hpp"
 #include "ioh/common/repr.hpp"
-#include "ioh/common/log.hpp"
-=======
-#include <ioh/common/optimization_type.hpp>
-#include <ioh/common/repr.hpp>
-#include <ioh/common/log.hpp>
->>>>>>> fffc08e2
 
 namespace ioh
 {
     namespace problem
     {
-        //! Solution object
+        //! Solution object 
         template <typename T>
         struct Solution : common::HasRepr
         {
@@ -37,28 +31,27 @@
             Solution(const std::vector<T> &x, const double y) : x(x), y(y) {}
 
             //! Shorthand constructor for use with unknown optimum
-            Solution(const int n_variables, const common::OptimizationType optimization_type) : 
+            Solution(const int n_variables, const common::OptimizationType optimization_type) :
                 x(std::vector<T>(n_variables, std::numeric_limits<T>::signaling_NaN())),
-                y{optimization_type == common::OptimizationType::Minimization
-                             ? -std::numeric_limits<double>::infinity()
-                             : std::numeric_limits<double>::infinity()} {}
+                y{optimization_type == common::OptimizationType::Minimization ? -std::numeric_limits<double>::infinity()
+                                                                              : std::numeric_limits<double>::infinity()}
+            {
+            }
 
             Solution() = default;
-            
+
             /** @brief Returns true if the solution's objective has been set.
              */
-            bool exists() {
-                return y !=  std::numeric_limits<double>::signaling_NaN()
-                   and y !=  std::numeric_limits<double>::infinity()
-                   and y != -std::numeric_limits<double>::infinity();
-            }
-
-            std::string repr() const override {
-                return fmt::format("<Solution x: {} y: {}>", x, y); }
+            bool exists()
+            {
+                return y != std::numeric_limits<double>::signaling_NaN() and
+                    y != std::numeric_limits<double>::infinity() and y != -std::numeric_limits<double>::infinity();
+            }
+
+            std::string repr() const override { return fmt::format("<Solution x: {} y: {}>", x, y); }
 
             //! Cast solution to double type
-            [[nodiscard]] Solution<double> as_double() const {
-                return {std::vector<double>(x.begin(), x.end()), y}; }
+            [[nodiscard]] Solution<double> as_double() const { return {std::vector<double>(x.begin(), x.end()), y}; }
         };
 
         //! Box-Constraint object
@@ -103,11 +96,7 @@
                 }
 
                 if ((ub.size() != static_cast<size_t>(s)) || (ub.size() != lb.size()))
-<<<<<<< HEAD
-                    IOH_DBG(debug, "Bound dimension is wrong");
-=======
-                    IOH_DBG(error, "Bound dimension is wrong"); // FIXME raise an exception?
->>>>>>> fffc08e2
+                    IOH_DBG(warning, "Bound dimension is wrong");
             }
 
             //! Check if the constraints are violated
