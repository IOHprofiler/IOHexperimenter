#pragma once

#include <limits>
#include <utility>
#include <vector>

#include "ioh/common/log.hpp"
#include "ioh/common/optimization_type.hpp"
#include "ioh/common/repr.hpp"

namespace ioh
{
    namespace problem
    {
        //! Typedef for single objective problems
        using SingleObjective = double;

        //! Typedef for mutliobjective problems
        using MultiObjective = std::vector<double>;

        //! struct of problem meta data
        struct MetaData : common::HasRepr
        {
            // Most of fields here are `int` and not `unsigned long` (or `size_t`) because of interoperability with some
            // problem suites.

            //! Instance id
            int instance{};

            //! problem id
            int problem_id{};

            //! problem name
            std::string name;

            //! optimization type
            common::FOptimizationType optimization_type;

            //! problem dimension
            int n_variables{};

            //! Final target
            double final_target;

            /**
             * @brief Construct a new Meta Data object
             *
             * @param problem_id The id of the problem
             * @param instance The instance of the problem
             * @param name the name of the problem
             * @param n_variables the dimension of the problem
             * @param optimization_type optimization type
             * @param final_target the final target to be reached for the function
             */
            MetaData(const int problem_id, const int instance, std::string name, const int n_variables,
                     const common::OptimizationType optimization_type = common::OptimizationType::MIN,
                     const double final_target = 1e-8) :
                instance(instance),
                problem_id(problem_id), name(std::move(name)), optimization_type{optimization_type},
                n_variables(n_variables), final_target(final_target)
            {
            }

            /**
             * @brief Construct a new Meta Data object
             *
             * @param instance The instance of the problem
             * @param name the name of the problem
             * @param n_variables the dimension of the problem
             * @param optimization_type optimization type
             * @param final_target the final target to be reached for the function
             */
            MetaData(const int instance, const std::string &name, const int n_variables,
                     const common::OptimizationType optimization_type = common::OptimizationType::MIN,
                     const double final_target = 1e-8) :
                MetaData(0, instance, name, n_variables, optimization_type, final_target)
            {
            }

            //! comparison operator
            bool operator==(const MetaData &other) const
            {
                return instance == other.instance and problem_id == other.problem_id and name == other.name and
                    optimization_type == other.optimization_type and n_variables == other.n_variables;
            }

            //! comparison operator
            bool operator!=(const MetaData &other) const { return not(*this == other); }

            [[nodiscard]] std::string repr() const override
            {
                return fmt::format("<MetaData: {} id: {} iid: {} dim: {}>", name, problem_id, instance, n_variables);
            }
        };


        template <typename T, typename R>
        struct Solution;

        //! Solution object
        template <typename T>
        struct Solution<T, SingleObjective> : common::HasRepr
        {
            //! variables
            std::vector<T> x{};

            //! objective value
            double y = std::numeric_limits<double>::signaling_NaN();

            /**
             * @brief Construct a new Solution object
             *
             * @param x variables
             * @param y objective value
             */
            Solution(const std::vector<T> &x, const double y) : x(x), y(y) {}

            //! Shorthand constructor for use with unknown optimum
            Solution(const int n_variables, const common::OptimizationType optimization_type) :
                x(std::vector<T>(n_variables, std::numeric_limits<T>::signaling_NaN())),
                y{optimization_type == common::OptimizationType::MIN ? -std::numeric_limits<double>::infinity()
                                                                     : std::numeric_limits<double>::infinity()}
            {
            }

            //! Default Constructible
            Solution() = default;

            /** @brief Returns true if the solution's objective has been set.
             */
            bool exists() const
            {
                return y != std::numeric_limits<double>::signaling_NaN() and
                    y != std::numeric_limits<double>::infinity() and y != -std::numeric_limits<double>::infinity();
            }

            std::string repr() const override { return fmt::format("<Solution x: {} y: {}>", x, y); }
        };

        //! Solution object
        template <typename T>
        struct Solution<T, MultiObjective> : common::HasRepr
        {
            //! variables
            std::vector<T> x{};

            //! objective value
            std::vector<double> y = {};

            /**
             * @brief Construct a new Solution object
             *
             * @param x variables
             * @param y objective values
             */
            Solution(const std::vector<T> &x, const std::vector<double> &y) : x(x), y(y) {}

            //! Default constructible
            Solution() = default;

            //! Returns true if the solution's objective has been set.
            bool exists() const
            {
                return y.size() != 0 and y[0] != std::numeric_limits<double>::signaling_NaN() and
                    y[0] != std::numeric_limits<double>::infinity() and
                    y[0] != -std::numeric_limits<double>::infinity();
            }

            //! Equality operator
            bool operator==(const Solution<T, MultiObjective> &other) const
            {
                if (y.size() == 0)
                    return false;
                if (other.y.size() != y.size())
                    return false;
                for (size_t i = 0; i != y.size(); ++i)
                    if (y[i] != other.y[i])
                        return false;
                return true;
            }
            //! String representation
            std::string repr() const override
            {
                return fmt::format("<Solution x: [{}] y: [{}]>", fmt::join(x, ","), fmt::join(y, ","));
            }
        };


        template <typename T, typename R>
        struct State;

        //! Problem State`
        template <typename T>
        struct State<T, double> : common::HasRepr
        {
        private:
            Solution<T, double> initial_solution;

        public:
            //! Current number of evaluations
            int evaluations = 0;

            //! Is optimum found?
            bool optimum_found = false;

            //! final target found?
            bool final_target_found = false;

            //! Current best x-transformed, y-raw w. constraints applied
            Solution<T, double> current_best_internal{};

            //! Current best x-raw, y-transformed
            Solution<T, double> current_best{};

            //! Current x-transformed, y-raw
            Solution<T, double> current_internal{};

            //! Current x-raw, y-transformed w. constraints applied
            Solution<T, double> current{};

            //! Current y transformed w.o. constraints applied
            double y_unconstrained;

            //! Current y transformed w.o. constraints applied
            double y_unconstrained_best;

            //! Tracks whether the last update has caused an improvement
            bool has_improved;

            State() = default;

            /**
             * @brief Construct a new State object
             *
             * @param initial initial objective value
             */
            State(Solution<T, double> initial) : initial_solution(std::move(initial)) { reset(); }

            //! reset the state
            void reset()
            {
                evaluations = 0;
                current_best = initial_solution;
                current_best_internal = initial_solution;
                y_unconstrained = y_unconstrained_best = initial_solution.y;
                optimum_found = false;
                has_improved = false;
                final_target_found = false;
            }

            void invert() { initial_solution.y = -initial_solution.y; }

            //! Update the state
            void update(const MetaData &meta_data, const Solution<T, double> &objective)
            {
                ++evaluations;

                bool has_internal_improved = meta_data.optimization_type(current_internal.y, current_best_internal.y);
                if (has_internal_improved)
                {
                    current_best_internal = current_internal;
                }

                // This calls the operator() of a class. See: include/ioh/common/optimization_type.hpp:64
                bool has_external_improved = meta_data.optimization_type(current.y, current_best.y);
                if (has_external_improved)
                {
                    y_unconstrained_best = y_unconstrained;
                    current_best = current;

<<<<<<< HEAD
                    if (objective.y == current.y)
                    {
                        optimum_found = true;
                    }
=======
                    if (std::abs(objective.y - current.y) < std::numeric_limits<double>::epsilon())
                        optimum_found = true;

                    if (std::abs(objective.y - current.y) < meta_data.final_target)
                        final_target_found = true;
>>>>>>> 35b5f206
                }

                has_improved = has_internal_improved;
            }

            std::string repr() const override
            {
                return fmt::format("<State evaluations: {} final_target_found: {} current_best: {}>", evaluations,
                                   final_target_found, current_best);
            }
        };


        //! Problem State`
        template <typename T>
        struct State<T, MultiObjective> : common::HasRepr
        {
        private:
            // Solution<T, double> initial_solution;

        public:
            //! Current number of evaluations
            int evaluations = 0;

            //! Is optimum found?
            bool optimum_found = false;

            std::string repr() const override
            {
                return fmt::format("<State evaluations: {} optimum_found: {}>", evaluations, optimum_found);
            }

            //! Update the state
            void update(const MetaData &meta_data, const Solution<T, MultiObjective> &objective) {}

            //! Reset the state
            void reset()
            {
                evaluations = 0;
                optimum_found = false;
            }
        };


    } // namespace problem
} // namespace ioh<|MERGE_RESOLUTION|>--- conflicted
+++ resolved
@@ -128,13 +128,13 @@
 
             /** @brief Returns true if the solution's objective has been set.
              */
-            bool exists() const
+            [[nodiscard]] bool exists() const
             {
                 return y != std::numeric_limits<double>::signaling_NaN() and
                     y != std::numeric_limits<double>::infinity() and y != -std::numeric_limits<double>::infinity();
             }
 
-            std::string repr() const override { return fmt::format("<Solution x: {} y: {}>", x, y); }
+            [[nodiscard]] std::string repr() const override { return fmt::format("<Solution x: {} y: {}>", x, y); }
         };
 
         //! Solution object
@@ -159,7 +159,7 @@
             Solution() = default;
 
             //! Returns true if the solution's objective has been set.
-            bool exists() const
+            [[nodiscard]] bool exists() const
             {
                 return y.size() != 0 and y[0] != std::numeric_limits<double>::signaling_NaN() and
                     y[0] != std::numeric_limits<double>::infinity() and
@@ -179,7 +179,7 @@
                 return true;
             }
             //! String representation
-            std::string repr() const override
+            [[nodiscard]] std::string repr() const override
             {
                 return fmt::format("<Solution x: [{}] y: [{}]>", fmt::join(x, ","), fmt::join(y, ","));
             }
@@ -194,7 +194,7 @@
         struct State<T, double> : common::HasRepr
         {
         private:
-            Solution<T, double> initial_solution;
+            Solution<T, double> initial_solution_;
 
         public:
             //! Current number of evaluations
@@ -234,58 +234,51 @@
              *
              * @param initial initial objective value
              */
-            State(Solution<T, double> initial) : initial_solution(std::move(initial)) { reset(); }
+            State(Solution<T, double> initial) : initial_solution_(std::move(initial)) { reset(); }
 
             //! reset the state
             void reset()
             {
                 evaluations = 0;
-                current_best = initial_solution;
-                current_best_internal = initial_solution;
-                y_unconstrained = y_unconstrained_best = initial_solution.y;
+                current_best = initial_solution_;
+                current_best_internal = initial_solution_;
+                y_unconstrained = y_unconstrained_best = initial_solution_.y;
                 optimum_found = false;
                 has_improved = false;
                 final_target_found = false;
             }
 
-            void invert() { initial_solution.y = -initial_solution.y; }
+            void invert() { initial_solution_.y = -initial_solution_.y; }
 
             //! Update the state
             void update(const MetaData &meta_data, const Solution<T, double> &objective)
             {
                 ++evaluations;
 
-                bool has_internal_improved = meta_data.optimization_type(current_internal.y, current_best_internal.y);
+                const bool has_internal_improved = meta_data.optimization_type(current_internal.y, current_best_internal.y);
                 if (has_internal_improved)
                 {
                     current_best_internal = current_internal;
                 }
 
                 // This calls the operator() of a class. See: include/ioh/common/optimization_type.hpp:64
-                bool has_external_improved = meta_data.optimization_type(current.y, current_best.y);
-                if (has_external_improved)
+                if (meta_data.optimization_type(current.y, current_best.y))
                 {
                     y_unconstrained_best = y_unconstrained;
+                    current_best_internal = current_internal;
                     current_best = current;
 
-<<<<<<< HEAD
-                    if (objective.y == current.y)
-                    {
-                        optimum_found = true;
-                    }
-=======
                     if (std::abs(objective.y - current.y) < std::numeric_limits<double>::epsilon())
                         optimum_found = true;
 
                     if (std::abs(objective.y - current.y) < meta_data.final_target)
                         final_target_found = true;
->>>>>>> 35b5f206
                 }
 
                 has_improved = has_internal_improved;
             }
 
-            std::string repr() const override
+            [[nodiscard]] std::string repr() const override
             {
                 return fmt::format("<State evaluations: {} final_target_found: {} current_best: {}>", evaluations,
                                    final_target_found, current_best);
@@ -307,7 +300,7 @@
             //! Is optimum found?
             bool optimum_found = false;
 
-            std::string repr() const override
+            [[nodiscard]] std::string repr() const override
             {
                 return fmt::format("<State evaluations: {} optimum_found: {}>", evaluations, optimum_found);
             }
