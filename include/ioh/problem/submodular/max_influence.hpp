--- conflicted
+++ resolved
@@ -95,11 +95,7 @@
                 {
                     if (is_null())
                     {
-<<<<<<< HEAD
                         IOH_DBG(warning, "Null MaxInfluence instance")
-=======
-                        IOH_DBG(error, "Null MaxInfluence instance"); // FIXME raise an exception?
->>>>>>> fffc08e2
                         return;
                     }
                     objective_.x = std::vector<int>(graph->get_n_vertices(), 1);
