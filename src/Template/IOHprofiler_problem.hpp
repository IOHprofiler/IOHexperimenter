/// \file IOHprofiler_problem.h
/// \brief Source file for the template class IOHprofiler_problem.
///
/// A detailed file description.
///
/// \author Furong Ye
/// \date 2019-06-27
#ifndef _IOHPROFILER_PROBLEM_H
#define _IOHPROFILER_PROBLEM_H

<<<<<<< HEAD
#include "IOHprofiler_common.hpp"
=======
#include <limits>

#include "IOHprofiler_common.h"
>>>>>>> c546c130
#include "IOHprofiler_transformation.hpp"

/// < transformation methods. 
static IOHprofiler_transformation transformation;

/// \brief A base class for defining problems.
///
/// Basic structure for IOHExperimentor, which is used for generating benchmark problems.
/// To define a new problem, values of 'number_of_variables', 'lowerbound', 'upperbound',
/// 'best_variables', 'optimal' must be given. An corresponding 'internal_evaluate' method
/// must be defined as well.
template <class InputType> class IOHprofiler_problem 
{
public:
  IOHprofiler_problem(int instance_id = DEFAULT_INSTANCE, int dimension = DEFAULT_DIMENSION) : 
    problem_id(DEFAULT_PROBLEM_ID), 
    instance_id(instance_id), 
    maximization_minimization_flag(IOH_optimization_type::Maximization),
    number_of_variables(DEFAULT_DIMENSION), 
    number_of_objectives(1),
    lowerbound(std::vector<InputType> (number_of_variables) ), 
    upperbound(std::vector<InputType> (number_of_variables) ),
    optimal(std::vector<double>(number_of_objectives) ),
    optimalFound(false),
    evaluations(0),
    best_so_far_raw_objectives(std::vector<double>(number_of_objectives) ),
    best_so_far_raw_evaluations(0),
    best_so_far_transformed_objectives(std::vector<double>(number_of_objectives) ) {}
  
  virtual ~IOHprofiler_problem() {}

  IOHprofiler_problem(const IOHprofiler_problem&) = delete;
  IOHprofiler_problem &operator=(const IOHprofiler_problem&) = delete;
  
  /// TODO
  /// \fn virtual std::vector<double> internal_evaluate_multi(std::vector<InputType> x)
  /// \brief A virtual internal evaluate function.
  ///
  /// The internal_evaluate function is to be used in evaluate function.
  /// This function must be decalred in derived function of new problems.
  // virtual std::vector<double> internal_evaluate_multi (const std::vector<InputType> &x) {
  //   std::vector<double> result;
  //   std::cout << "No multi evaluate function defined" << std::endl;
  //   return result;
  // };

  /// \fn double internal_evaluate(std::vector<InputType> x)
  /// \brief A virtual internal evaluate function.
  ///
  /// The internal_evaluate function is to be used in evaluate function.
  /// This function must be decalred in derived function of new problems.
  virtual double internal_evaluate (const std::vector<InputType> &x) {
    double result = std::numeric_limits<double>::lowest();
    IOH_warning("No evaluate function defined");
    return result;
  }

  virtual void prepare_problem() { /* OMS: why empty ? */

  }

  /// TODO multi-objectives optimization
  /// \fn std::vector<double> evevaluate_multialuate(std::vector<InputType> x)
  /// \brife A common function for evaluating fitness of problems.
  ///
  /// Raw evaluate process, tranformation operations, and logging process are excuted 
  /// in this function.
  /// \param x A InputType vector of variables.
  /// \return A double vector of objectives.
  // std::vector<double> evaluate_multi(std::vector<InputType> x) {
  //   ++this->evaluations;

  //   transformation.variables_transformation(x,this->problem_id,this->instance_id,this->problem_type);
  //   this->raw_objectives = internal_evaluate_multi(x);
    
  //   this->transformed_objectives = this->raw_objectives;
  //   transformation.objectives_transformation(x,this->transformed_objectives,this->problem_id,this->instance_id,this->problem_type);
  //   if (compareObjectives(this->transformed_objectives,this->best_so_far_transformed_objectives,this->maximization_minimization_flag)) {
  //     this->best_so_far_transformed_objectives = this->transformed_objectives;
  //     this->best_so_far_transformed_evaluations = this->evaluations;
  //     this->best_so_far_raw_objectives = this->raw_objectives;
  //     this->best_so_far_raw_evaluations = this->evaluations;
    
  //   }

  //   if (compareVector(this->transformed_objectives,this->optimal)) {
  //     this->optimalFound = true;
  //   }

  //   return this->transformed_objectives;
  // }

  /// \fn double evaluate(std::vector<InputType> x)
  /// \brife A common function for evaluating fitness of problems.
  ///
  /// Raw evaluate process, tranformation operations, and logging process are excuted 
  /// in this function.
  /// \param x A InputType vector of variables.
  /// \return A double vector of objectives.
<<<<<<< HEAD
  double evaluate(std::vector<InputType> x);
=======
  double evaluate(std::vector<InputType> x) {
    ++this->evaluations;

    if(x.size() != this->number_of_variables) {
      IOH_warning("The dimension of solution is incorrect.");
      if (this->maximization_minimization_flag == IOH_optimization_type::Maximization) {
        this->raw_objectives[0] = std::numeric_limits<double>::lowest();
        this->transformed_objectives[0] = std::numeric_limits<double>::lowest();
      } else {
        this->raw_objectives[0] = std::numeric_limits<double>::max();
        this->transformed_objectives[0] = std::numeric_limits<double>::max();
      }
      return this->transformed_objectives[0];
    }

    transformation.variables_transformation(x,this->problem_id,this->instance_id,this->problem_type);
    this->raw_objectives[0] = internal_evaluate(x);
    /// todo. make it as vector assign.
    
    this->transformed_objectives[0] = this->raw_objectives[0];

    transformation.objectives_transformation(x,this->transformed_objectives,this->problem_id,this->instance_id,this->problem_type);
    if (compareObjectives(this->transformed_objectives,this->best_so_far_transformed_objectives,this->maximization_minimization_flag)) {
      this->best_so_far_transformed_objectives = this->transformed_objectives;
      this->best_so_far_transformed_evaluations = this->evaluations;
      this->best_so_far_raw_objectives = this->raw_objectives;
      this->best_so_far_raw_evaluations = this->evaluations;
      /// todo. add a function for this.
    }

    if (compareVector(this->transformed_objectives,this->optimal)) {
      this->optimalFound = true;
    }

    return this->transformed_objectives[0];
  }
>>>>>>> c546c130
  
  /// TODO multi-objectives optimization
  /// \fn void evaluate_multi(std::vector<InputType> x, std::vector<double> &y)
  /// \brife A common function for evaluating fitness of problems.
  ///
  /// Raw evaluate process, tranformation operations, and logging process are excuted 
  /// in this function.
  /// \param x A InputType vector of variables.
  /// \param y A double vector of objectives.
  // void evaluate_multi(std::vector<InputType> x, std::vector<double> &y) {
  //   ++this->evaluations;

  //   transformation.variables_transformation(x,this->problem_id,this->instance_id,this->problem_type);
  //   y = internal_evaluate_multi(x);
    
  //   this->raw_objectives = y;
  //   if (compareObjectives(y,this->best_so_far_raw_objectives,this->maximization_minimization_flag)) {
  //     this->best_so_far_raw_objectives = y;
  //     this->best_so_far_raw_evaluations = this->evaluations;
  //   }
    
  //   transformation.objectives_transformation(x,y,this->problem_id,this->instance_id,this->problem_type);
  //   if (compareObjectives(y,this->best_so_far_transformed_objectives,this->maximization_minimization_flag)) {
  //     this->best_so_far_transformed_objectives = y;
  //     this->best_so_far_transformed_evaluations = this->evaluations;
  //   }
    
  //   this->transformed_objectives = y;
  //   if (compareVector(y,this->optimal)) {
  //     this->optimalFound = true;
  //   }
  // }

  /// \fn virtual void customized_optimal()
  ///
  /// A virtual function to customize optimal of the problem.
  virtual void customize_optimal(){

  }

  /// \fn void calc_optimal()
  ///
  /// A function to calculate optimal of the problem.
  /// It will be revoked after setting dimension (number_of_variables) or instance_id.
<<<<<<< HEAD
  void calc_optimal();

=======
  void calc_optimal() {
    if (this->best_variables.size() == this->number_of_variables) {
      /// todo. Make Exception.
      /// Do not apply transformation on best_variables as calculating optimal
      if (this->number_of_objectives == 1) {
        this->optimal[0] = internal_evaluate(this->best_variables);
      } else {
        /// this->optimal = internal_evaluate_multi(this->best_variables);
        IOH_warning("Multi-objectives optimization is not supported now.");
      }
      transformation.objectives_transformation(this->best_variables,this->optimal,this->problem_id,this->instance_id,this->problem_type);
    }
    else {
      this->optimal.clear();
      for (int i = 0; i < this->number_of_objectives; ++i) {
        if (this->maximization_minimization_flag == IOH_optimization_type::Maximization) {
          this->optimal.push_back(std::numeric_limits<double>::max()); 
        } else {
          this->optimal.push_back(std::numeric_limits<double>::lowest());
        }
      }
      customize_optimal();
    }
  }
>>>>>>> c546c130
/* OMS: the following function overloading is confusing - consider renaming one of them */
  /// \todo  To support constrained optimization.
  // virtual std::vector<double> constraints() {
  //   std::vector<double> con;
  //   printf("No constraints function defined\n");
  //   return con;
  // };
  
  /// \fn void reset_problem()
  ///
  /// \brief Reset problem as the default condition before doing evaluating.
<<<<<<< HEAD
  void reset_problem();
=======
  void reset_problem() {
    this->evaluations = 0;
    this->best_so_far_raw_evaluations = 0;
    this->best_so_far_transformed_evaluations = 0;
    this->optimalFound = false;
    for (int i = 0; i !=  this->number_of_objectives; ++i) {
      if (this->maximization_minimization_flag == IOH_optimization_type::Maximization) {
        this->best_so_far_raw_objectives[i] = std::numeric_limits<double>::lowest();
        this->best_so_far_transformed_objectives[i] = std::numeric_limits<double>::lowest();
      } else {
        this->best_so_far_raw_objectives[i] = std::numeric_limits<double>::max();
        this->best_so_far_transformed_objectives[i] = std::numeric_limits<double>::max();
      }
    }
  }
>>>>>>> c546c130

  /// \fn std::vector<std::variant<int,double,std::string>> loggerInfo()
  ///
  /// Return a vector logger_info may be used by loggers.
  /// logger_info[0] evaluations
  /// logger_info[1] precision
  /// logger_info[2] best_so_far_precision
  /// logger_info[3] transformed_objective
  /// logger_info[4] best_so_far_transformed_objectives
  std::vector<double> loggerCOCOInfo() const;
  
  /// \fn std::vector<std::variant<int,double,std::string>> loggerInfo()
  ///
  /// Return a vector logger_info may be used by loggers.
  /// logger_info[0] evaluations
  /// logger_info[1] raw_objectives
  /// logger_info[2] best_so_far_raw_objectives
  /// logger_info[3] transformed_objective
  /// logger_info[4] best_so_far_transformed_objectives
  std::vector<double> loggerInfo() const;
  
  
  /// \fn IOHprofiler_hit_optimal()
  ///
  /// \brief Detect if the optimal have been found.
  bool IOHprofiler_hit_optimal() const;

  int IOHprofiler_get_problem_id() const;

  void IOHprofiler_set_problem_id(int problem_id);
  
  int IOHprofiler_get_instance_id() const;
  
  /// \fn IOHprofiler_set_instance_id(int instance_id)
  ///
  /// To set instance_id of the problem. Since the optimal will be updated
  /// as instanced_id updated, calc_optimal() is revoked here.
  /// \param instance_id 
  void IOHprofiler_set_instance_id(int instance_id);

  std::string IOHprofiler_get_problem_name() const;

  void IOHprofiler_set_problem_name(std::string problem_name);

  std::string IOHprofiler_get_problem_type() const;

  void IOHprofiler_set_problem_type(std::string problem_type);

  std::vector<InputType> IOHprofiler_get_lowerbound() const;
  
  void IOHprofiler_set_lowerbound(int lowerbound);

  void IOHprofiler_set_lowerbound(const std::vector<InputType> &lowerbound);

  std::vector<InputType> IOHprofiler_get_upperbound() const;

  void IOHprofiler_set_upperbound(int upperbound);

  void IOHprofiler_set_upperbound(const std::vector<InputType> &upperbound);
 
  int IOHprofiler_get_number_of_variables() const;

  /// \fn IOHprofiler_set_number_of_variables(int number_of_variables)
  /// 
  /// To set number_of_variables of the problem. When the number_of_variables is updated,
  /// best_variables, lowerbound, upperbound, and optimal need to be updated as well.
  ///
  /// \param number_of_variables
  void IOHprofiler_set_number_of_variables(const int number_of_variables);

  /// \fn IOHprofiler_set_number_of_variables(int number_of_variables)
  /// 
  /// To set number_of_variables of the problem. When the number_of_variables is updated,
  /// best_variables, lowerbound, upperbound, and optimal need to be updated as well. In case 
  /// the best value for each bit is not staic, another input 'best_variables' is supplied.
  ///
  /// \param number_of_variables, best_variables
  void IOHprofiler_set_number_of_variables(const int number_of_variables, const std::vector<InputType> &best_variables);

  int IOHprofiler_get_number_of_objectives() const;

<<<<<<< HEAD
  void IOHprofiler_set_number_of_objectives(const int number_of_objectives);
=======
  void IOHprofiler_set_number_of_objectives(const int number_of_objectives) {
    this->number_of_objectives = number_of_objectives;
    this->raw_objectives = std::vector<double>(this->number_of_objectives);
    this->transformed_objectives = std::vector<double>(this->number_of_objectives);
    if (this->maximization_minimization_flag == IOH_optimization_type::Maximization) {
      this->best_so_far_raw_objectives = std::vector<double>(this->number_of_objectives,std::numeric_limits<double>::lowest());
      this->best_so_far_transformed_objectives = std::vector<double>(this->number_of_objectives,std::numeric_limits<double>::lowest());
    } else {
      this->best_so_far_raw_objectives = std::vector<double>(this->number_of_objectives,std::numeric_limits<double>::max());
      this->best_so_far_transformed_objectives = std::vector<double>(this->number_of_objectives,std::numeric_limits<double>::max());
    }
    this->optimal = std::vector<double>(this->number_of_objectives);
  }
>>>>>>> c546c130

  std::vector<double> IOHprofiler_get_raw_objectives() const;

  std::vector<double> IOHprofiler_get_transformed_objectives() const;

  int IOHprofiler_get_transformed_number_of_variables() const;

  std::vector<InputType> IOHprofiler_get_transformed_variables() const;

  std::vector<InputType> IOHprofiler_get_best_variables() const;

  void IOHprofiler_set_best_variables(const InputType best_variables);

  void IOHprofiler_set_best_variables(const std::vector<InputType> &best_variables);

  std::vector<double> IOHprofiler_get_optimal() const;

  void IOHprofiler_set_optimal(const double optimal);

  void IOHprofiler_set_optimal(const std::vector<double> &optimal);

  void IOHprofiler_evaluate_optimal(std::vector<InputType> best_variables);

  void IOHprofiler_evaluate_optimal();

  int IOHprofiler_get_evaluations() const;

  std::vector<double> IOHprofiler_get_best_so_far_raw_objectives() const;

  int IOHprofiler_get_best_so_far_raw_evaluations() const;

  std::vector<double> IOHprofiler_get_best_so_far_transformed_objectives() const;

  int IOHprofiler_get_best_so_far_transformed_evaluations() const;

  int IOHprofiler_get_optimization_type() const;

<<<<<<< HEAD
  void IOHprofiler_set_as_maximization();

  void IOHprofiler_set_as_minimization();
=======
  void IOHprofiler_set_as_maximization() {
    this->maximization_minimization_flag = IOH_optimization_type::Maximization;
  }

  void IOHprofiler_set_as_minimization() {
    this->maximization_minimization_flag = IOH_optimization_type::Minimization;
  }
>>>>>>> c546c130

private:
  int problem_id; /// < problem id, assigned as being added into a suite.
  int instance_id; /// < evaluate function is validated with instance and dimension. set default to avoid invalid class.
  
  std::string problem_name;
  std::string problem_type;   /// todo. make it as enum.

  IOH_optimization_type maximization_minimization_flag; /// < set as maximization if flag = 1, otherwise minimization.
  
  ///std::vector<int> evaluate_int_info; /// < common used info for evaluating variables, integer type.
  ///std::vector<double> evaluate_double_info; /// < common used info for evaluating variables, double type.

  std::size_t number_of_variables; /// < evaluate function is validated with instance and dimension. set default to avoid invalid class.
  std::size_t number_of_objectives;

  std::vector<InputType> lowerbound;
  std::vector<InputType> upperbound;

  std::vector<InputType> best_variables; /// todo. comments, rename?
  std::vector<InputType> best_transformed_variables;
  std::vector<double> optimal; /// todo. How to evluate distance to optima. In global optima case, which optimum to be recorded.
  bool optimalFound;

  std::vector<double> raw_objectives; /// < to record objectives before transformation.
  std::vector<double> transformed_objectives; /// < to record objectives after transformation.
  int transformed_number_of_variables; /// < intermediate variables in evaluate.
  /// todo.  check.
  std::vector<InputType> transformed_variables; /// < intermediate variables in evaluate.

  /// todo. constrainted optimization.
  std::size_t number_of_constraints;

  std::size_t evaluations; /// < to record optimization process. 
  /// todo. rename number_of_evaluations.
  std::vector<double> best_so_far_raw_objectives; /// < to record optimization process.
  int best_so_far_raw_evaluations; /// < to record optimization process.
  std::vector<double> best_so_far_transformed_objectives; /// < to record optimization process.
  int best_so_far_transformed_evaluations; /// < to record optimization process.
};

template <class InputType> double IOHprofiler_problem<InputType>::evaluate(std::vector<InputType> x) {
  ++this->evaluations;

  if(x.size() != this->number_of_variables) {
    IOH_warning("The dimension of solution is incorrect.");
    if (this->maximization_minimization_flag == 1) {
      this->raw_objectives[0] = -DBL_MAX;
      this->transformed_objectives[0] = -DBL_MAX;
    } else {
      this->raw_objectives[0] = DBL_MAX;
      this->transformed_objectives[0] = DBL_MAX;
    }
    return this->transformed_objectives[0];
  }

  transformation.variables_transformation(x,this->problem_id,this->instance_id,this->problem_type);
  this->raw_objectives[0] = internal_evaluate(x);
  /// todo. make it as vector assign.
  
  this->transformed_objectives[0] = this->raw_objectives[0];

  transformation.objectives_transformation(x,this->transformed_objectives,this->problem_id,this->instance_id,this->problem_type);
  if (compareObjectives(this->transformed_objectives,this->best_so_far_transformed_objectives,this->maximization_minimization_flag)) {
    this->best_so_far_transformed_objectives = this->transformed_objectives;
    this->best_so_far_transformed_evaluations = this->evaluations;
    this->best_so_far_raw_objectives = this->raw_objectives;
    this->best_so_far_raw_evaluations = this->evaluations;
    /// todo. add a function for this.
  }

  if (compareVector(this->transformed_objectives,this->optimal)) {
    this->optimalFound = true;
  }

  return this->transformed_objectives[0];
  //IOHprofiler_csv_logger::do_log()
}

template <class InputType> void IOHprofiler_problem<InputType>::calc_optimal() {
  if (this->best_variables.size() == this->number_of_variables) {
    /// todo. Make Exception.
    /// Do not apply transformation on best_variables as calculating optimal
    if (this->number_of_objectives == 1) {
      /// This only works for F4, F16-18, and F23 of BBOB suite.
      if(this->problem_type == "bbob") {
        Coco_Transformation_Data::raw_x.clear();
        for (int i = 0; i != this->best_variables.size(); ++i) {
          Coco_Transformation_Data::raw_x.push_back(this->best_variables[i]);
        }
      }
      this->optimal[0] = internal_evaluate(this->best_variables);
    } else {
      /// this->optimal = internal_evaluate_multi(this->best_variables);
      IOH_warning("Multi-objectives optimization is not supported now.");
    }
    transformation.objectives_transformation(this->best_variables,this->optimal,this->problem_id,this->instance_id,this->problem_type);
  }
  else {
    this->optimal.clear();
    for (int i = 0; i < this->number_of_objectives; ++i) {
      if (this->maximization_minimization_flag == 1) {
        this->optimal.push_back(DBL_MAX); 
      } else {
        this->optimal.push_back(-DBL_MAX);
      }
    }
    customize_optimal();
  }
}

template <class InputType> void IOHprofiler_problem<InputType>::reset_problem() {
  this->evaluations = 0;
  this->best_so_far_raw_evaluations = 0;
  this->best_so_far_transformed_evaluations = 0;
  this->optimalFound = false;
  for (int i = 0; i !=  this->number_of_objectives; ++i) {
    if (this->maximization_minimization_flag == 1) {
      this->best_so_far_raw_objectives[i] = -DBL_MAX;
      this->best_so_far_transformed_objectives[i] = -DBL_MAX;
    } else {
      this->best_so_far_raw_objectives[i] = DBL_MAX;
      this->best_so_far_transformed_objectives[i] = DBL_MAX;
    }
  }
}

template <class InputType> std::vector<double> IOHprofiler_problem<InputType>::loggerCOCOInfo() const{
  std::vector<double> logger_info(5);
  logger_info[0] = (double)this->evaluations;
  logger_info[1] = this->transformed_objectives[0] - this->optimal[0];
  logger_info[2] = this->best_so_far_transformed_objectives[0] - this->optimal[0];
  logger_info[3] = this->transformed_objectives[0];
  logger_info[4] = this->best_so_far_transformed_objectives[0];

  return logger_info;
}

template <class InputType> std::vector<double> IOHprofiler_problem<InputType>::loggerInfo() const{
  std::vector<double> logger_info(5);
  logger_info[0] = (double)this->evaluations;
  logger_info[1] = this->raw_objectives[0];
  logger_info[2] = this->best_so_far_raw_objectives[0];
  logger_info[3] = this->transformed_objectives[0];
  logger_info[4] = this->best_so_far_transformed_objectives[0];
  return logger_info;
}

template <class InputType> bool IOHprofiler_problem<InputType>::IOHprofiler_hit_optimal() const {
  return this->optimalFound;
}

template <class InputType> int IOHprofiler_problem<InputType>::IOHprofiler_get_problem_id() const {
  return this->problem_id;
}

template <class InputType> void IOHprofiler_problem<InputType>::IOHprofiler_set_problem_id(int problem_id){
  this->problem_id = problem_id;
}

template <class InputType> int IOHprofiler_problem<InputType>::IOHprofiler_get_instance_id() const {
  return this->instance_id;
}

template <class InputType> void IOHprofiler_problem<InputType>::IOHprofiler_set_instance_id(int instance_id) {
  this->instance_id = instance_id;
  this->prepare_problem();
  this->calc_optimal();
}

template <class InputType> std::string IOHprofiler_problem<InputType>::IOHprofiler_get_problem_name() const {
  return this->problem_name;
}

template <class InputType> void IOHprofiler_problem<InputType>::IOHprofiler_set_problem_name(std::string problem_name) {
  this->problem_name = problem_name;
}

template <class InputType> std::string IOHprofiler_problem<InputType>::IOHprofiler_get_problem_type() const {
  return this->problem_type;
}

template <class InputType> void IOHprofiler_problem<InputType>::IOHprofiler_set_problem_type(std::string problem_type) {
  this->problem_type = problem_type;
}

template <class InputType> std::vector<InputType> IOHprofiler_problem<InputType>::IOHprofiler_get_lowerbound() const {
  return this->lowerbound;
}

template <class InputType> void IOHprofiler_problem<InputType>::IOHprofiler_set_lowerbound(int lowerbound) {
  std::vector<InputType>().swap(this->lowerbound);
  this->lowerbound.reserve(this->number_of_variables);
  for (int i = 0; i < this->number_of_variables; ++i) {
    this->lowerbound.push_back(lowerbound);
  }
}

template <class InputType> void IOHprofiler_problem<InputType>::IOHprofiler_set_lowerbound(const std::vector<InputType> &lowerbound) {
  this->lowerbound = lowerbound;
}

template <class InputType> std::vector<InputType> IOHprofiler_problem<InputType>::IOHprofiler_get_upperbound() const {
  return this->upperbound;
}

template <class InputType> void IOHprofiler_problem<InputType>::IOHprofiler_set_upperbound(int upperbound) {
  std::vector<InputType>().swap(this->upperbound);
  this->upperbound.reserve(this->number_of_variables);
  for (int i = 0; i < this->number_of_variables; ++i) {
    this->upperbound.push_back(upperbound);
  }
}

template <class InputType> void IOHprofiler_problem<InputType>::IOHprofiler_set_upperbound(const std::vector<InputType> &upperbound) {
  this->upperbound = upperbound;
}

template <class InputType> int IOHprofiler_problem<InputType>::IOHprofiler_get_number_of_variables() const {
  return this->number_of_variables;
}

template <class InputType> void IOHprofiler_problem<InputType>::IOHprofiler_set_number_of_variables(const int number_of_variables) {
  this->number_of_variables = number_of_variables;
  if (this->best_variables.size() != 0) {
    this->IOHprofiler_set_best_variables(this->best_variables[0]);
  }
  if (this->lowerbound.size() != 0) {
    this->IOHprofiler_set_lowerbound(this->lowerbound[0]);
  }
  if (this->upperbound.size() != 0) {
    this->IOHprofiler_set_upperbound(this->upperbound[0]);
  }
  this->prepare_problem();
  this->calc_optimal();
}

template <class InputType> void IOHprofiler_problem<InputType>::IOHprofiler_set_number_of_variables(const int number_of_variables, const std::vector<InputType> &best_variables) {
  this->number_of_variables = number_of_variables;
  this->best_variables = best_variables;
  if (this->lowerbound.size() != 0) {
    this->IOHprofiler_set_lowerbound(this->lowerbound[0]);
  }
  if (this->upperbound.size() != 0) {
    this->IOHprofiler_set_upperbound(this->upperbound[0]);
  }
  this->prepare_problem();
  this->calc_optimal();
}

template <class InputType> int IOHprofiler_problem<InputType>::IOHprofiler_get_number_of_objectives() const {
  return this->number_of_objectives;
}

template <class InputType> void IOHprofiler_problem<InputType>::IOHprofiler_set_number_of_objectives(const int number_of_objectives) {
  this->number_of_objectives = number_of_objectives;
  this->raw_objectives = std::vector<double>(this->number_of_objectives);
  this->transformed_objectives = std::vector<double>(this->number_of_objectives);
  if (this->maximization_minimization_flag == 1) {
    this->best_so_far_raw_objectives = std::vector<double>(this->number_of_objectives,-DBL_MAX);
    this->best_so_far_transformed_objectives = std::vector<double>(this->number_of_objectives,-DBL_MAX);
  } else {
    this->best_so_far_raw_objectives = std::vector<double>(this->number_of_objectives,DBL_MAX);
    this->best_so_far_transformed_objectives = std::vector<double>(this->number_of_objectives,DBL_MAX);
  }
  this->optimal = std::vector<double>(this->number_of_objectives);
}

template <class InputType> std::vector<double> IOHprofiler_problem<InputType>::IOHprofiler_get_raw_objectives() const {
  return this->raw_objectives;
}

template <class InputType> std::vector<double> IOHprofiler_problem<InputType>::IOHprofiler_get_transformed_objectives() const {
  return this->transformed_objectives;
}

template <class InputType> int IOHprofiler_problem<InputType>::IOHprofiler_get_transformed_number_of_variables() const {
  return this->transformed_number_of_variables;
}

template <class InputType> std::vector<InputType> IOHprofiler_problem<InputType>::IOHprofiler_get_transformed_variables() const {
  return this->transformed_variables;
}

template <class InputType> std::vector<InputType> IOHprofiler_problem<InputType>::IOHprofiler_get_best_variables() const {
  return this->best_variables;
}

template <class InputType> void IOHprofiler_problem<InputType>::IOHprofiler_set_best_variables(const InputType best_variables) {
  this->best_variables.clear();
  for (int i = 0; i < this->number_of_variables; ++i) {
    this->best_variables.push_back(best_variables);
  }
}

template <class InputType> void IOHprofiler_problem<InputType>::IOHprofiler_set_best_variables(const std::vector<InputType> &best_variables) {
  this->best_variables = best_variables;
}

template <class InputType> std::vector<double> IOHprofiler_problem<InputType>::IOHprofiler_get_optimal() const {
  return this->optimal;
}

template <class InputType> void IOHprofiler_problem<InputType>::IOHprofiler_set_optimal(const double optimal) {
  std::vector<double>().swap(this->optimal);
  this->optimal.reserve(this->number_of_objectives);
  for (int i = 0; i < this->number_of_objectives; ++i) {
    this->optimal.push_back(optimal);
  }
}

template <class InputType> void IOHprofiler_problem<InputType>::IOHprofiler_set_optimal(const std::vector<double> &optimal) {
  this->optimal = optimal;
}

template <class InputType> void IOHprofiler_problem<InputType>::IOHprofiler_evaluate_optimal(std::vector<InputType> best_variables) {
  this->optimal[0] = this->evaluate(best_variables);
}

template <class InputType> void IOHprofiler_problem<InputType>::IOHprofiler_evaluate_optimal() {
  this->optimal[0] = this->evaluate(this->best_variables);
}

template <class InputType> int IOHprofiler_problem<InputType>::IOHprofiler_get_evaluations() const {
  return this->evaluations;
}

template <class InputType> std::vector<double> IOHprofiler_problem<InputType>::IOHprofiler_get_best_so_far_raw_objectives() const {
  return this->best_so_far_raw_objectives;
}

template <class InputType> int IOHprofiler_problem<InputType>::IOHprofiler_get_best_so_far_raw_evaluations() const {
  return this-> best_so_far_raw_evaluations;
}

template <class InputType> std::vector<double> IOHprofiler_problem<InputType>::IOHprofiler_get_best_so_far_transformed_objectives() const {
  return this->best_so_far_transformed_objectives;
}

template <class InputType> int IOHprofiler_problem<InputType>::IOHprofiler_get_best_so_far_transformed_evaluations() const {
  return this->best_so_far_transformed_evaluations;
}

template <class InputType> int IOHprofiler_problem<InputType>::IOHprofiler_get_optimization_type() const {
  return this->maximization_minimization_flag;
}

template <class InputType> void IOHprofiler_problem<InputType>::IOHprofiler_set_as_maximization() {
  this->maximization_minimization_flag = 1;
  for (int i = 0; i !=  this->number_of_objectives; ++i) {
    this->best_so_far_raw_objectives[i] = -DBL_MAX;
    this->best_so_far_transformed_objectives[i] = -DBL_MAX;
  }
}

template <class InputType> void IOHprofiler_problem<InputType>::IOHprofiler_set_as_minimization() {
  this->maximization_minimization_flag = 0;
  for (int i = 0; i !=  this->number_of_objectives; ++i) {
    this->best_so_far_raw_objectives[i] = DBL_MAX;
    this->best_so_far_transformed_objectives[i] = DBL_MAX;
  }
}

#endif //_IOHPROFILER_PROBLEM_H<|MERGE_RESOLUTION|>--- conflicted
+++ resolved
@@ -8,13 +8,7 @@
 #ifndef _IOHPROFILER_PROBLEM_H
 #define _IOHPROFILER_PROBLEM_H
 
-<<<<<<< HEAD
 #include "IOHprofiler_common.hpp"
-=======
-#include <limits>
-
-#include "IOHprofiler_common.h"
->>>>>>> c546c130
 #include "IOHprofiler_transformation.hpp"
 
 /// < transformation methods. 
@@ -114,46 +108,7 @@
   /// in this function.
   /// \param x A InputType vector of variables.
   /// \return A double vector of objectives.
-<<<<<<< HEAD
   double evaluate(std::vector<InputType> x);
-=======
-  double evaluate(std::vector<InputType> x) {
-    ++this->evaluations;
-
-    if(x.size() != this->number_of_variables) {
-      IOH_warning("The dimension of solution is incorrect.");
-      if (this->maximization_minimization_flag == IOH_optimization_type::Maximization) {
-        this->raw_objectives[0] = std::numeric_limits<double>::lowest();
-        this->transformed_objectives[0] = std::numeric_limits<double>::lowest();
-      } else {
-        this->raw_objectives[0] = std::numeric_limits<double>::max();
-        this->transformed_objectives[0] = std::numeric_limits<double>::max();
-      }
-      return this->transformed_objectives[0];
-    }
-
-    transformation.variables_transformation(x,this->problem_id,this->instance_id,this->problem_type);
-    this->raw_objectives[0] = internal_evaluate(x);
-    /// todo. make it as vector assign.
-    
-    this->transformed_objectives[0] = this->raw_objectives[0];
-
-    transformation.objectives_transformation(x,this->transformed_objectives,this->problem_id,this->instance_id,this->problem_type);
-    if (compareObjectives(this->transformed_objectives,this->best_so_far_transformed_objectives,this->maximization_minimization_flag)) {
-      this->best_so_far_transformed_objectives = this->transformed_objectives;
-      this->best_so_far_transformed_evaluations = this->evaluations;
-      this->best_so_far_raw_objectives = this->raw_objectives;
-      this->best_so_far_raw_evaluations = this->evaluations;
-      /// todo. add a function for this.
-    }
-
-    if (compareVector(this->transformed_objectives,this->optimal)) {
-      this->optimalFound = true;
-    }
-
-    return this->transformed_objectives[0];
-  }
->>>>>>> c546c130
   
   /// TODO multi-objectives optimization
   /// \fn void evaluate_multi(std::vector<InputType> x, std::vector<double> &y)
@@ -198,35 +153,8 @@
   ///
   /// A function to calculate optimal of the problem.
   /// It will be revoked after setting dimension (number_of_variables) or instance_id.
-<<<<<<< HEAD
   void calc_optimal();
 
-=======
-  void calc_optimal() {
-    if (this->best_variables.size() == this->number_of_variables) {
-      /// todo. Make Exception.
-      /// Do not apply transformation on best_variables as calculating optimal
-      if (this->number_of_objectives == 1) {
-        this->optimal[0] = internal_evaluate(this->best_variables);
-      } else {
-        /// this->optimal = internal_evaluate_multi(this->best_variables);
-        IOH_warning("Multi-objectives optimization is not supported now.");
-      }
-      transformation.objectives_transformation(this->best_variables,this->optimal,this->problem_id,this->instance_id,this->problem_type);
-    }
-    else {
-      this->optimal.clear();
-      for (int i = 0; i < this->number_of_objectives; ++i) {
-        if (this->maximization_minimization_flag == IOH_optimization_type::Maximization) {
-          this->optimal.push_back(std::numeric_limits<double>::max()); 
-        } else {
-          this->optimal.push_back(std::numeric_limits<double>::lowest());
-        }
-      }
-      customize_optimal();
-    }
-  }
->>>>>>> c546c130
 /* OMS: the following function overloading is confusing - consider renaming one of them */
   /// \todo  To support constrained optimization.
   // virtual std::vector<double> constraints() {
@@ -238,25 +166,7 @@
   /// \fn void reset_problem()
   ///
   /// \brief Reset problem as the default condition before doing evaluating.
-<<<<<<< HEAD
   void reset_problem();
-=======
-  void reset_problem() {
-    this->evaluations = 0;
-    this->best_so_far_raw_evaluations = 0;
-    this->best_so_far_transformed_evaluations = 0;
-    this->optimalFound = false;
-    for (int i = 0; i !=  this->number_of_objectives; ++i) {
-      if (this->maximization_minimization_flag == IOH_optimization_type::Maximization) {
-        this->best_so_far_raw_objectives[i] = std::numeric_limits<double>::lowest();
-        this->best_so_far_transformed_objectives[i] = std::numeric_limits<double>::lowest();
-      } else {
-        this->best_so_far_raw_objectives[i] = std::numeric_limits<double>::max();
-        this->best_so_far_transformed_objectives[i] = std::numeric_limits<double>::max();
-      }
-    }
-  }
->>>>>>> c546c130
 
   /// \fn std::vector<std::variant<int,double,std::string>> loggerInfo()
   ///
@@ -338,23 +248,7 @@
 
   int IOHprofiler_get_number_of_objectives() const;
 
-<<<<<<< HEAD
   void IOHprofiler_set_number_of_objectives(const int number_of_objectives);
-=======
-  void IOHprofiler_set_number_of_objectives(const int number_of_objectives) {
-    this->number_of_objectives = number_of_objectives;
-    this->raw_objectives = std::vector<double>(this->number_of_objectives);
-    this->transformed_objectives = std::vector<double>(this->number_of_objectives);
-    if (this->maximization_minimization_flag == IOH_optimization_type::Maximization) {
-      this->best_so_far_raw_objectives = std::vector<double>(this->number_of_objectives,std::numeric_limits<double>::lowest());
-      this->best_so_far_transformed_objectives = std::vector<double>(this->number_of_objectives,std::numeric_limits<double>::lowest());
-    } else {
-      this->best_so_far_raw_objectives = std::vector<double>(this->number_of_objectives,std::numeric_limits<double>::max());
-      this->best_so_far_transformed_objectives = std::vector<double>(this->number_of_objectives,std::numeric_limits<double>::max());
-    }
-    this->optimal = std::vector<double>(this->number_of_objectives);
-  }
->>>>>>> c546c130
 
   std::vector<double> IOHprofiler_get_raw_objectives() const;
 
@@ -390,21 +284,11 @@
 
   int IOHprofiler_get_best_so_far_transformed_evaluations() const;
 
-  int IOHprofiler_get_optimization_type() const;
-
-<<<<<<< HEAD
+  IOH_optimization_type IOHprofiler_get_optimization_type() const;
+
   void IOHprofiler_set_as_maximization();
 
   void IOHprofiler_set_as_minimization();
-=======
-  void IOHprofiler_set_as_maximization() {
-    this->maximization_minimization_flag = IOH_optimization_type::Maximization;
-  }
-
-  void IOHprofiler_set_as_minimization() {
-    this->maximization_minimization_flag = IOH_optimization_type::Minimization;
-  }
->>>>>>> c546c130
 
 private:
   int problem_id; /// < problem id, assigned as being added into a suite.
@@ -413,7 +297,7 @@
   std::string problem_name;
   std::string problem_type;   /// todo. make it as enum.
 
-  IOH_optimization_type maximization_minimization_flag; /// < set as maximization if flag = 1, otherwise minimization.
+  IOH_optimization_type maximization_minimization_flag;
   
   ///std::vector<int> evaluate_int_info; /// < common used info for evaluating variables, integer type.
   ///std::vector<double> evaluate_double_info; /// < common used info for evaluating variables, double type.
@@ -451,12 +335,12 @@
 
   if(x.size() != this->number_of_variables) {
     IOH_warning("The dimension of solution is incorrect.");
-    if (this->maximization_minimization_flag == 1) {
-      this->raw_objectives[0] = -DBL_MAX;
-      this->transformed_objectives[0] = -DBL_MAX;
+    if (this->maximization_minimization_flag == IOH_optimization_type::Maximization) {
+      this->raw_objectives[0] = std::numeric_limits<double>::lowest();
+      this->transformed_objectives[0] = std::numeric_limits<double>::lowest();
     } else {
-      this->raw_objectives[0] = DBL_MAX;
-      this->transformed_objectives[0] = DBL_MAX;
+      this->raw_objectives[0] = std::numeric_limits<double>::max();
+      this->transformed_objectives[0] = std::numeric_limits<double>::max();
     }
     return this->transformed_objectives[0];
   }
@@ -506,10 +390,10 @@
   else {
     this->optimal.clear();
     for (int i = 0; i < this->number_of_objectives; ++i) {
-      if (this->maximization_minimization_flag == 1) {
-        this->optimal.push_back(DBL_MAX); 
+      if (this->maximization_minimization_flag == IOH_optimization_type::Maximization) {
+        this->optimal.push_back(std::numeric_limits<double>::max()); 
       } else {
-        this->optimal.push_back(-DBL_MAX);
+        this->optimal.push_back(std::numeric_limits<double>::lowest());
       }
     }
     customize_optimal();
@@ -522,12 +406,12 @@
   this->best_so_far_transformed_evaluations = 0;
   this->optimalFound = false;
   for (int i = 0; i !=  this->number_of_objectives; ++i) {
-    if (this->maximization_minimization_flag == 1) {
-      this->best_so_far_raw_objectives[i] = -DBL_MAX;
-      this->best_so_far_transformed_objectives[i] = -DBL_MAX;
+    if (this->maximization_minimization_flag == IOH_optimization_type::Maximization) {
+      this->best_so_far_raw_objectives[i] = std::numeric_limits<double>::lowest();
+      this->best_so_far_transformed_objectives[i] = std::numeric_limits<double>::lowest();
     } else {
-      this->best_so_far_raw_objectives[i] = DBL_MAX;
-      this->best_so_far_transformed_objectives[i] = DBL_MAX;
+      this->best_so_far_raw_objectives[i] = std::numeric_limits<double>::max();
+      this->best_so_far_transformed_objectives[i] = std::numeric_limits<double>::max();
     }
   }
 }
@@ -663,12 +547,12 @@
   this->number_of_objectives = number_of_objectives;
   this->raw_objectives = std::vector<double>(this->number_of_objectives);
   this->transformed_objectives = std::vector<double>(this->number_of_objectives);
-  if (this->maximization_minimization_flag == 1) {
-    this->best_so_far_raw_objectives = std::vector<double>(this->number_of_objectives,-DBL_MAX);
-    this->best_so_far_transformed_objectives = std::vector<double>(this->number_of_objectives,-DBL_MAX);
+  if (this->maximization_minimization_flag == IOH_optimization_type::Maximization) {
+    this->best_so_far_raw_objectives = std::vector<double>(this->number_of_objectives,std::numeric_limits<double>::lowest());
+    this->best_so_far_transformed_objectives = std::vector<double>(this->number_of_objectives,std::numeric_limits<double>::lowest());
   } else {
-    this->best_so_far_raw_objectives = std::vector<double>(this->number_of_objectives,DBL_MAX);
-    this->best_so_far_transformed_objectives = std::vector<double>(this->number_of_objectives,DBL_MAX);
+    this->best_so_far_raw_objectives = std::vector<double>(this->number_of_objectives,std::numeric_limits<double>::max());
+    this->best_so_far_transformed_objectives = std::vector<double>(this->number_of_objectives,std::numeric_limits<double>::max());
   }
   this->optimal = std::vector<double>(this->number_of_objectives);
 }
@@ -748,23 +632,23 @@
   return this->best_so_far_transformed_evaluations;
 }
 
-template <class InputType> int IOHprofiler_problem<InputType>::IOHprofiler_get_optimization_type() const {
+template <class InputType> IOH_optimization_type IOHprofiler_problem<InputType>::IOHprofiler_get_optimization_type() const {
   return this->maximization_minimization_flag;
 }
 
 template <class InputType> void IOHprofiler_problem<InputType>::IOHprofiler_set_as_maximization() {
-  this->maximization_minimization_flag = 1;
+  this->maximization_minimization_flag = IOH_optimization_type::Maximization;
   for (int i = 0; i !=  this->number_of_objectives; ++i) {
-    this->best_so_far_raw_objectives[i] = -DBL_MAX;
-    this->best_so_far_transformed_objectives[i] = -DBL_MAX;
+    this->best_so_far_raw_objectives[i] = std::numeric_limits<double>::lowest();
+    this->best_so_far_transformed_objectives[i] = std::numeric_limits<double>::lowest();
   }
 }
 
 template <class InputType> void IOHprofiler_problem<InputType>::IOHprofiler_set_as_minimization() {
-  this->maximization_minimization_flag = 0;
+  this->maximization_minimization_flag = IOH_optimization_type::Minimization;
   for (int i = 0; i !=  this->number_of_objectives; ++i) {
-    this->best_so_far_raw_objectives[i] = DBL_MAX;
-    this->best_so_far_transformed_objectives[i] = DBL_MAX;
+    this->best_so_far_raw_objectives[i] = std::numeric_limits<double>::max();
+    this->best_so_far_transformed_objectives[i] = std::numeric_limits<double>::max();
   }
 }
 
