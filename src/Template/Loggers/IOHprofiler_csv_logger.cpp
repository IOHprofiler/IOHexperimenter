--- conflicted
+++ resolved
@@ -134,14 +134,14 @@
   this->last_evaluations = 0;
 
   /// TO DO: Update the method of initializing this value.
-<<<<<<< HEAD
+
   this->found_optimal.clear();
   if (maximization_minimization_flag == 1) {
     this->found_optimal.push_back(-DBL_MAX);
   } else {
     this->found_optimal.push_back(DBL_MAX);
   }
-=======
+
   this->best_y.clear();
   this->best_y.push_back(-DBL_MAX);
   this->best_transformed_y.clear();
@@ -150,7 +150,6 @@
   this->last_y.push_back(-DBL_MAX);
   this->last_transformed_y.clear();
   this->last_transformed_y.push_back(-DBL_MAX);
->>>>>>> dff318a7
   
   reset_observer(maximization_minimization_flag);
 
@@ -245,20 +244,12 @@
       }
       this->idat << written_line;
     }
-<<<<<<< HEAD
-    this->idat << written_line;
-  }
-  if (update_trigger(transformed_y, this->maximization_minimization_flag)) {
-    if (!this->dat.is_open()) {
-      IOH_error("*.dat file is not open");
-=======
 
     if (dat_flag) {
       if (!this->dat.is_open()) {
         IOH_error("*.dat file is not open");
       }
       this->dat << written_line;
->>>>>>> dff318a7
     }
 
     if (tdat_flag) {
@@ -269,13 +260,8 @@
     }
   }
 
-<<<<<<< HEAD
   if (compareObjectives(transformed_y,this->found_optimal[0],this->maximization_minimization_flag)) {
     this->update_logger_info(evaluations,transformed_y);
-=======
-  if (transformed_y > this->best_transformed_y[0]) {
-    this->update_logger_info(evaluations,y,transformed_y);
->>>>>>> dff318a7
   }
 };
 
