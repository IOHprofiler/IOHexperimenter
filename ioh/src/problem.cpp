--- conflicted
+++ resolved
@@ -237,15 +237,9 @@
                 if (tx)
                 {
                     static bool r = register_python_fn(tx.value());
-<<<<<<< HEAD
+
                     py::gil_scoped_acquire gil;
                     py::list px = py::cast<py::list>(tx.value()(make_mutable_array(x, py::cast(&x)), iid));
-
-=======
-                    py::gil_scoped_acquire gil;   
-                    py::list px = py::cast<py::list>(tx.value()(make_array(x), iid));
-                        
->>>>>>> 52b68767
                     if (px.size() == x.size())
                         return px.cast<std::vector<T>>();
                     else
