#include <pybind11/pybind11.h>
#include <pybind11/stl.h>
#include <pybind11/functional.h>
#include "ioh.hpp"

namespace py = pybind11;
using namespace ioh::experiment;

template <typename ProblemType>
void define_experimenter(py::module &m, const std::string &name)
{
    using Experimenter = Experimenter<ProblemType>;
    using Suite = std::shared_ptr<ioh::suite::Suite<ProblemType>>;
    py::options options;
    options.disable_function_signatures();
    
    py::class_<Experimenter>(m, name.c_str(), py::buffer_protocol())
        .def(
            py::init<Suite, std::shared_ptr<ioh::logger::Base>,
            typename Experimenter::Algorithm, int>(),
            R"pbdoc(
                Initialize an experimentator object based on the provided suite, logger and algorithm.

                Create an IOHexperimenter object for benchmarking a set of algorithms on multiple functions
                Initialize the functions to use by calling 'initialize_PBO', 'initialize_BBOB' or 'initialize_custom'
                Set up parallellization by calling 'set_parallell'
            )pbdoc"
        )
        // .def(py::init<fs::path, typename Experimenter::Algorithm>())
<<<<<<< HEAD
        .def("run", &Experimenter::run, R"pbdoc(
        Perform the benchmarking procedure453543534534.
             
             some other info             
             )pbdoc")
=======
        .def(
            "run", &Experimenter::run,
            R"pbdoc(
                Perform the benchmarking procedure.
            )pbdoc"
        )
>>>>>>> 181a6873
        // .def_property("independent_runs",
        //               py::overload_cast<void>(&Experimenter::independent_runs, py::const_),
        //               py::overload_cast<const int>(&Experimenter::independent_runs))
        .def("suite", &Experimenter::suite)
        .def("logger", &Experimenter::logger);
}

void define_experimenter(py::module &m)
{
    define_experimenter<ioh::problem::Real>(m, "Real");
    define_experimenter<ioh::problem::Integer>(m, "Integer");
}<|MERGE_RESOLUTION|>--- conflicted
+++ resolved
@@ -27,20 +27,12 @@
             )pbdoc"
         )
         // .def(py::init<fs::path, typename Experimenter::Algorithm>())
-<<<<<<< HEAD
-        .def("run", &Experimenter::run, R"pbdoc(
-        Perform the benchmarking procedure453543534534.
-             
-             some other info             
-             )pbdoc")
-=======
         .def(
             "run", &Experimenter::run,
             R"pbdoc(
                 Perform the benchmarking procedure.
             )pbdoc"
         )
->>>>>>> 181a6873
         // .def_property("independent_runs",
         //               py::overload_cast<void>(&Experimenter::independent_runs, py::const_),
         //               py::overload_cast<const int>(&Experimenter::independent_runs))
