<<<<<<< HEAD
# IOHexperimenter
=======
IOHprofiler: IOHexperimenter 
<!-- {#mainpage} -->
=========
>>>>>>> 67021146

![Ubuntu g++-{10, 9, 8}](https://github.com/IOHprofiler/IOHexperimenter/workflows/Ubuntu/badge.svg)
![MacOS clang++, g++-{9, 8}](https://github.com/IOHprofiler/IOHexperimenter/workflows/MacOS/badge.svg)
![Windows MVSC-2019](https://github.com/IOHprofiler/IOHexperimenter/workflows/Windows/badge.svg)

**Experimenter** for **I**terative **O**ptimization **H**euristics (IOHs), built natively in* `C++`.

* **Documentation**: [https://iohprofiler.github.io/IOHexperimenter](https://iohprofiler.github.io/IOHexperimenter)
* **Publication**: [https://arxiv.org/abs/1810.05281](https://arxiv.org/abs/1810.05281)
* **Wiki page**: [https://iohprofiler.github.io](https://iohprofiler.github.io/)

**IOHexperimenter** *provides*:

* A framework to ease the benchmarking of any iterative optimization heuristic
<!-- * Continuous and discrete benchmarking problems -->
* [Pseudo-Boolean Optimization (PBO)](https://iohprofiler.github.io/IOHproblem/) problem set (25 pseudo-Boolean problems)
* Integration of the well-known [Black-black Optimization Benchmarking (BBOB)](https://github.com/numbbo/coco) problem set (24 continuous problems)
* Interface for adding new problems and suite/problem set
* Advanced logging module that takes care of registering the data in a seamless manner
* Data format is compatible with [IOHanalyzer](https://github.com/IOHprofiler/IOHanalyzer)

## C++

The interface for `C++` interface is described in more detail in the [wiki](https://iohprofiler.github.io/IOHexp/Cpp/). The complete API documentation, including some usage examples, can be found [here](https://iohprofiler.github.io/IOHexperimenter/cpp).

## Python

<<<<<<< HEAD
A quickstart for the `Python` interface and the full API documentation can be found [here](https://iohprofiler.github.io/IOHexperimenter/python). It is also described in the [wiki](https://iohprofiler.github.io/IOHexp/Python/) and available via [pip](https://pypi.org/project/ioh). 
=======
The instance id is intended to generalize a certain problem by some transformations, where
it serves as the random seed for randomizing the transformations, e.g., affine
transforms for BBOB problems and scaling of objective values for PBO problems. Please see

* [PBO transformations](https://iohprofiler.github.io/IOHproblem/)
* [BBOB/COCO transformations](https://coco.gforge.inria.fr/downloads/download16.00/bbobdocfunctions.pdf)

We also provide problem factories for this purpose:

```C++
const auto &problem_factory = ioh::problem::ProblemRegistry<ioh::problem::Integer>::instance();
const auto om = problem_factory.create("OneMax", 1, 10);
```

Also, we include some simple examples to demonstrate the basic usage:

* Using [a single problem](https://github.com/IOHprofiler/IOHexperimenter/blob/master/example/problem_example.h)
* Using a pre-defined [problem suite/set](https://github.com/IOHprofiler/IOHexperimenter/blob/master/example/suite_example.h)
* Using the [logging ability](https://github.com/IOHprofiler/IOHexperimenter/blob/master/example/logger_example.h) for storing benchmark data

For the detailed documentation of all available functionality in the __IOHexperimenter__, please check our [this page](https://iohexperimenter.readthedocs.io/en/restru/index.html) __[under construction]__.

<!-- ### Using IOHexperimenter in R
To use the IOHexperimenter within `R`, please visit the [R branch](https://github.com/IOHprofiler/IOHexperimenter/tree/R) of this repository. -->

## Python Interface

The python interface is avaible via [pip](https://pypi.org/project/ioh): ```pip install ioh```. Please see [here](https://github.com/IOHprofiler/IOHexperimenter/tree/master/ioh) for the functionality it provides for now and some example use cases.
>>>>>>> 67021146

## Contact

If you have any questions, comments or suggestions, please don't hesitate contacting us <IOHprofiler@liacs.leidenuniv.nl>.

### Our team

* [Jacob de Nobel](https://www.universiteitleiden.nl/en/staffmembers/jacob-de-nobel), *Leiden Institute of Advanced Computer Science*,
* [Furong Ye](https://www.universiteitleiden.nl/en/staffmembers/furong-ye#tab-1), *Leiden Institute of Advanced Computer Science*,
* [Diederick Vermetten](https://www.universiteitleiden.nl/en/staffmembers/diederick-vermetten#tab-1), *Leiden Institute of Advanced Computer Science*,
* [Hao Wang](https://www.universiteitleiden.nl/en/staffmembers/hao-wang#tab-1), *Leiden Institute of Advanced Computer Science*,
* [Carola Doerr](http://www-desir.lip6.fr/~doerr/), *CNRS and Sorbonne University*,
* [Thomas Bäck](https://www.universiteitleiden.nl/en/staffmembers/thomas-back#tab-1), *Leiden Institute of Advanced Computer Science*,

When using IOHprofiler and parts thereof, please kindly cite this work as

Carola Doerr, Hao Wang, Furong Ye, Sander van Rijn, Thomas Bäck: *IOHprofiler: A Benchmarking and Profiling Tool for Iterative Optimization Heuristics*, arXiv e-prints:1810.05281, 2018.

```bibtex
@ARTICLE{IOHexperimenter,
  author = {Jacob de Nobel and
               Furong Ye and
               Diederick Vermetten and
               Hao Wang and
               Carola Doerr and
               Thomas B{\"{a}}ck},
  title = {{IOHexperimenter: Benchmarking Platform for Iterative Optimization Heuristics}},
  journal = {arXiv e-prints:2111.04077},
  archivePrefix = "arXiv",
  eprint = {2111.04077},
  year = 2021,
  month = Nov,
  keywords = {Computer Science - Neural and Evolutionary Computing},
  url = {https://arxiv.org/abs/2111.04077}
}
```
<|MERGE_RESOLUTION|>--- conflicted
+++ resolved
@@ -1,102 +1,65 @@
-<<<<<<< HEAD
-# IOHexperimenter
-=======
-IOHprofiler: IOHexperimenter 
-<!-- {#mainpage} -->
-=========
->>>>>>> 67021146
-
-![Ubuntu g++-{10, 9, 8}](https://github.com/IOHprofiler/IOHexperimenter/workflows/Ubuntu/badge.svg)
-![MacOS clang++, g++-{9, 8}](https://github.com/IOHprofiler/IOHexperimenter/workflows/MacOS/badge.svg)
-![Windows MVSC-2019](https://github.com/IOHprofiler/IOHexperimenter/workflows/Windows/badge.svg)
-
-**Experimenter** for **I**terative **O**ptimization **H**euristics (IOHs), built natively in* `C++`.
-
-* **Documentation**: [https://iohprofiler.github.io/IOHexperimenter](https://iohprofiler.github.io/IOHexperimenter)
-* **Publication**: [https://arxiv.org/abs/1810.05281](https://arxiv.org/abs/1810.05281)
-* **Wiki page**: [https://iohprofiler.github.io](https://iohprofiler.github.io/)
-
-**IOHexperimenter** *provides*:
-
-* A framework to ease the benchmarking of any iterative optimization heuristic
-<!-- * Continuous and discrete benchmarking problems -->
-* [Pseudo-Boolean Optimization (PBO)](https://iohprofiler.github.io/IOHproblem/) problem set (25 pseudo-Boolean problems)
-* Integration of the well-known [Black-black Optimization Benchmarking (BBOB)](https://github.com/numbbo/coco) problem set (24 continuous problems)
-* Interface for adding new problems and suite/problem set
-* Advanced logging module that takes care of registering the data in a seamless manner
-* Data format is compatible with [IOHanalyzer](https://github.com/IOHprofiler/IOHanalyzer)
-
-## C++
-
-The interface for `C++` interface is described in more detail in the [wiki](https://iohprofiler.github.io/IOHexp/Cpp/). The complete API documentation, including some usage examples, can be found [here](https://iohprofiler.github.io/IOHexperimenter/cpp).
-
-## Python
-
-<<<<<<< HEAD
-A quickstart for the `Python` interface and the full API documentation can be found [here](https://iohprofiler.github.io/IOHexperimenter/python). It is also described in the [wiki](https://iohprofiler.github.io/IOHexp/Python/) and available via [pip](https://pypi.org/project/ioh). 
-=======
-The instance id is intended to generalize a certain problem by some transformations, where
-it serves as the random seed for randomizing the transformations, e.g., affine
-transforms for BBOB problems and scaling of objective values for PBO problems. Please see
-
-* [PBO transformations](https://iohprofiler.github.io/IOHproblem/)
-* [BBOB/COCO transformations](https://coco.gforge.inria.fr/downloads/download16.00/bbobdocfunctions.pdf)
-
-We also provide problem factories for this purpose:
-
-```C++
-const auto &problem_factory = ioh::problem::ProblemRegistry<ioh::problem::Integer>::instance();
-const auto om = problem_factory.create("OneMax", 1, 10);
-```
-
-Also, we include some simple examples to demonstrate the basic usage:
-
-* Using [a single problem](https://github.com/IOHprofiler/IOHexperimenter/blob/master/example/problem_example.h)
-* Using a pre-defined [problem suite/set](https://github.com/IOHprofiler/IOHexperimenter/blob/master/example/suite_example.h)
-* Using the [logging ability](https://github.com/IOHprofiler/IOHexperimenter/blob/master/example/logger_example.h) for storing benchmark data
-
-For the detailed documentation of all available functionality in the __IOHexperimenter__, please check our [this page](https://iohexperimenter.readthedocs.io/en/restru/index.html) __[under construction]__.
-
-<!-- ### Using IOHexperimenter in R
-To use the IOHexperimenter within `R`, please visit the [R branch](https://github.com/IOHprofiler/IOHexperimenter/tree/R) of this repository. -->
-
-## Python Interface
-
-The python interface is avaible via [pip](https://pypi.org/project/ioh): ```pip install ioh```. Please see [here](https://github.com/IOHprofiler/IOHexperimenter/tree/master/ioh) for the functionality it provides for now and some example use cases.
->>>>>>> 67021146
-
-## Contact
-
-If you have any questions, comments or suggestions, please don't hesitate contacting us <IOHprofiler@liacs.leidenuniv.nl>.
-
-### Our team
-
-* [Jacob de Nobel](https://www.universiteitleiden.nl/en/staffmembers/jacob-de-nobel), *Leiden Institute of Advanced Computer Science*,
-* [Furong Ye](https://www.universiteitleiden.nl/en/staffmembers/furong-ye#tab-1), *Leiden Institute of Advanced Computer Science*,
-* [Diederick Vermetten](https://www.universiteitleiden.nl/en/staffmembers/diederick-vermetten#tab-1), *Leiden Institute of Advanced Computer Science*,
-* [Hao Wang](https://www.universiteitleiden.nl/en/staffmembers/hao-wang#tab-1), *Leiden Institute of Advanced Computer Science*,
-* [Carola Doerr](http://www-desir.lip6.fr/~doerr/), *CNRS and Sorbonne University*,
-* [Thomas Bäck](https://www.universiteitleiden.nl/en/staffmembers/thomas-back#tab-1), *Leiden Institute of Advanced Computer Science*,
-
-When using IOHprofiler and parts thereof, please kindly cite this work as
-
-Carola Doerr, Hao Wang, Furong Ye, Sander van Rijn, Thomas Bäck: *IOHprofiler: A Benchmarking and Profiling Tool for Iterative Optimization Heuristics*, arXiv e-prints:1810.05281, 2018.
-
-```bibtex
-@ARTICLE{IOHexperimenter,
-  author = {Jacob de Nobel and
-               Furong Ye and
-               Diederick Vermetten and
-               Hao Wang and
-               Carola Doerr and
-               Thomas B{\"{a}}ck},
-  title = {{IOHexperimenter: Benchmarking Platform for Iterative Optimization Heuristics}},
-  journal = {arXiv e-prints:2111.04077},
-  archivePrefix = "arXiv",
-  eprint = {2111.04077},
-  year = 2021,
-  month = Nov,
-  keywords = {Computer Science - Neural and Evolutionary Computing},
-  url = {https://arxiv.org/abs/2111.04077}
-}
-```
+# IOHexperimenter
+
+![Ubuntu g++-{10, 9, 8}](https://github.com/IOHprofiler/IOHexperimenter/workflows/Ubuntu/badge.svg)
+![MacOS clang++, g++-{9, 8}](https://github.com/IOHprofiler/IOHexperimenter/workflows/MacOS/badge.svg)
+![Windows MVSC-2019](https://github.com/IOHprofiler/IOHexperimenter/workflows/Windows/badge.svg)
+
+**Experimenter** for **I**terative **O**ptimization **H**euristics (IOHs), built natively in* `C++`.
+
+* **Documentation**: [https://iohprofiler.github.io/IOHexperimenter](https://iohprofiler.github.io/IOHexperimenter)
+* **Publication**: [https://arxiv.org/abs/1810.05281](https://arxiv.org/abs/1810.05281)
+* **Wiki page**: [https://iohprofiler.github.io](https://iohprofiler.github.io/)
+
+**IOHexperimenter** *provides*:
+
+* A framework to ease the benchmarking of any iterative optimization heuristic
+<!-- * Continuous and discrete benchmarking problems -->
+* [Pseudo-Boolean Optimization (PBO)](https://iohprofiler.github.io/IOHproblem/) problem set (25 pseudo-Boolean problems)
+* Integration of the well-known [Black-black Optimization Benchmarking (BBOB)](https://github.com/numbbo/coco) problem set (24 continuous problems)
+* Interface for adding new problems and suite/problem set
+* Advanced logging module that takes care of registering the data in a seamless manner
+* Data format is compatible with [IOHanalyzer](https://github.com/IOHprofiler/IOHanalyzer)
+
+## C++
+
+The interface for `C++` interface is described in more detail in the [wiki](https://iohprofiler.github.io/IOHexp/Cpp/). The complete API documentation, including some usage examples, can be found [here](https://iohprofiler.github.io/IOHexperimenter/cpp).
+
+## Python
+
+A quickstart for the `Python` interface and the full API documentation can be found [here](https://iohprofiler.github.io/IOHexperimenter/python). It is also described in the [wiki](https://iohprofiler.github.io/IOHexp/Python/) and available via [pip](https://pypi.org/project/ioh).
+
+## Contact
+
+If you have any questions, comments or suggestions, please don't hesitate contacting us <IOHprofiler@liacs.leidenuniv.nl>.
+
+### Our team
+
+* [Jacob de Nobel](https://www.universiteitleiden.nl/en/staffmembers/jacob-de-nobel), *Leiden Institute of Advanced Computer Science*,
+* [Furong Ye](https://www.universiteitleiden.nl/en/staffmembers/furong-ye#tab-1), *Leiden Institute of Advanced Computer Science*,
+* [Diederick Vermetten](https://www.universiteitleiden.nl/en/staffmembers/diederick-vermetten#tab-1), *Leiden Institute of Advanced Computer Science*,
+* [Hao Wang](https://www.universiteitleiden.nl/en/staffmembers/hao-wang#tab-1), *Leiden Institute of Advanced Computer Science*,
+* [Carola Doerr](http://www-desir.lip6.fr/~doerr/), *CNRS and Sorbonne University*,
+* [Thomas Bäck](https://www.universiteitleiden.nl/en/staffmembers/thomas-back#tab-1), *Leiden Institute of Advanced Computer Science*,
+
+When using IOHprofiler and parts thereof, please kindly cite this work as
+
+Carola Doerr, Hao Wang, Furong Ye, Sander van Rijn, Thomas Bäck: *IOHprofiler: A Benchmarking and Profiling Tool for Iterative Optimization Heuristics*, arXiv e-prints:1810.05281, 2018.
+
+```bibtex
+@ARTICLE{IOHexperimenter,
+  author = {Jacob de Nobel and
+               Furong Ye and
+               Diederick Vermetten and
+               Hao Wang and
+               Carola Doerr and
+               Thomas B{\"{a}}ck},
+  title = {{IOHexperimenter: Benchmarking Platform for Iterative Optimization Heuristics}},
+  journal = {arXiv e-prints:2111.04077},
+  archivePrefix = "arXiv",
+  eprint = {2111.04077},
+  year = 2021,
+  month = Nov,
+  keywords = {Computer Science - Neural and Evolutionary Computing},
+  url = {https://arxiv.org/abs/2111.04077}
+}
+```